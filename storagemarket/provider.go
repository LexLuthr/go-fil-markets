--- conflicted
+++ resolved
@@ -51,9 +51,7 @@
 	// SubscribeToEvents listens for events that happen related to storage deals on a provider
 	SubscribeToEvents(subscriber ProviderSubscriber) shared.Unsubscribe
 
-<<<<<<< HEAD
+	RetryDealPublishing(propCid cid.Cid) error
+
 	AnnounceDealToIndexer(ctx context.Context, proposalCid cid.Cid) error
-=======
-	RetryDealPublishing(propCid cid.Cid) error
->>>>>>> 0055f414
 }