--- conflicted
+++ resolved
@@ -1646,13 +1646,12 @@
 	return fe.carV2Reader, fe.carV2Error
 }
 
-<<<<<<< HEAD
+func (fe *fakeEnvironment) AwaitRestartTimeout() <-chan time.Time {
+	return fe.awaitRestartTimeout
+}
+
 func (fe *fakeEnvironment) AnnounceIndex(ctx context.Context, deal storagemarket.MinerDeal) error {
 	return nil
-=======
-func (fe *fakeEnvironment) AwaitRestartTimeout() <-chan time.Time {
-	return fe.awaitRestartTimeout
->>>>>>> eb214b85
 }
 
 var _ providerstates.ProviderDealEnvironment = &fakeEnvironment{}
