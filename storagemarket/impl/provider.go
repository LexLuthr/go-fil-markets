--- conflicted
+++ resolved
@@ -123,21 +123,6 @@
 	options ...StorageProviderOption,
 ) (storagemarket.StorageProvider, error) {
 	h := &Provider{
-<<<<<<< HEAD
-		indexProvider: indexer,
-		net:           net,
-		spn:           spn,
-		fs:            fs,
-		pieceStore:    pieceStore,
-		conns:         connmanager.NewConnManager(),
-		storedAsk:     storedAsk,
-		actor:         minerAddress,
-		dataTransfer:  dataTransfer,
-		pubSub:        pubsub.New(providerDispatcher),
-		readyMgr:      shared.NewReadyManager(),
-		dagStore:      dagStore,
-		stores:        stores.NewReadWriteBlockstores(),
-=======
 		net:                         net,
 		spn:                         spn,
 		fs:                          fs,
@@ -151,7 +136,7 @@
 		dagStore:                    dagStore,
 		stores:                      stores.NewReadWriteBlockstores(),
 		awaitTransferRestartTimeout: defaultAwaitRestartTimeout,
->>>>>>> eb214b85
+		indexProvider:               indexer,
 	}
 	storageMigrations, err := migrations.ProviderMigrations.Build()
 	if err != nil {
